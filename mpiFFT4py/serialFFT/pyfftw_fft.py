__author__ = "Mikael Mortensen <mikaem@math.uio.no>"
__date__ = "2016-02-16"
__copyright__ = "Copyright (C) 2016 " + __author__
__license__  = "GNU Lesser GPL version 3 or any later version"

__all__ = ['dct', 'fft', 'ifft', 'fft2', 'ifft2', 'fftn', 'ifftn',
           'rfft', 'irfft', 'rfft2', 'irfft2', 'rfftn', 'irfftn', 
           'fftfreq', 'rfftfreq', 'empty', 'zeros']

import pyfftw
<<<<<<< HEAD
from numpy import iscomplexobj, zeros_like, zeros as npzeros
from numpy.fft import fftfreq,rfftfreq

def empty(N, dtype=float, bytes=16):
=======
from numpy import iscomplexobj, zeros_like, float64, zeros as npzeros
from numpy.fft import fftfreq, rfftfreq

nthreads = 1
def empty(N, dtype=float64, bytes=32):
>>>>>>> 60ae0b47
    return pyfftw.n_byte_align_empty(N, bytes, dtype=dtype)

def zeros(N, dtype=float64, bytes=32):
    return pyfftw.n_byte_align(npzeros(N, dtype=dtype), bytes)

dct_object    = {}
fft_object    = {}
ifft_object   = {}
fft2_object   = {}
ifft2_object  = {}
fftn_object   = {}
ifftn_object  = {}
irfft_object  = {}
irfftn_object = {}
irfft2_object = {}
rfft2_object  = {}
rfft_object   = {}
rfftn_object  = {}
    
def ifft(a, axis=None,threads=1):
    global ifft_object
    if not a.shape in ifft_object:
        b = a.copy()
<<<<<<< HEAD
        ifft_object[a.shape] = pyfftw.builders.ifft(b, axis=axis,threads=threads)    
=======
        ifft_object[(a.shape, a.dtype)] = pyfftw.builders.ifft(b, axis=axis)    
>>>>>>> 60ae0b47
        
    in_array = ifft_object[(a.shape, a.dtype)].get_input_array()
    in_array[:] = a
    return ifft_object[(a.shape, a.dtype)]()

def ifft2(a, axes=None,threads=1):
    global ifft2_object
    if not a.shape in ifft2_object:
        b = a.copy()
<<<<<<< HEAD
        ifft2_object[a.shape] = pyfftw.builders.ifft2(b, axes=axes,threads=threads)
=======
        ifft2_object[(a.shape, a.dtype)] = pyfftw.builders.ifft2(b, axes=axes)    
>>>>>>> 60ae0b47
        
    in_array = ifft2_object[(a.shape, a.dtype)].get_input_array()
    in_array[:] = a
    return ifft2_object[(a.shape, a.dtype)]()

def ifftn(a, axes=None,threads=1):
    global ifftn_object
    if not a.shape in ifftn_object:
        b = a.copy()
<<<<<<< HEAD
        ifftn_object[a.shape] = pyfftw.builders.ifftn(b, axes=axes,threads=threads)    
=======
        ifftn_object[(a.shape, a.dtype)] = pyfftw.builders.ifftn(b, axes=axes)    
>>>>>>> 60ae0b47
        
    in_array = ifftn_object[(a.shape, a.dtype)].get_input_array()
    in_array[:] = a
    return ifftn_object[(a.shape, a.dtype)]()

def irfft(a, axis=None,threads=1):
    global irfft_object
    if not a.shape in irfft_object:
        b = a.copy()
<<<<<<< HEAD
        irfft_object[a.shape] = pyfftw.builders.irfft(b, axis=axis,threads=threads)
=======
        irfft_object[(a.shape, a.dtype)] = pyfftw.builders.irfft(b, axis=axis)
>>>>>>> 60ae0b47
        
    in_array = irfft_object[(a.shape, a.dtype)].get_input_array()
    in_array[:] = a
    return irfft_object[(a.shape, a.dtype)]()

def irfft2(a, axes=None,threads=1):
    global irfft2_object
    if not a.shape in irfft2_object:
        b = a.copy()
<<<<<<< HEAD
        irfft2_object[a.shape] = pyfftw.builders.irfft2(b, axes=axes,threads=threads)
=======
        irfft2_object[(a.shape, a.dtype)] = pyfftw.builders.irfft2(b, axes=axes)
>>>>>>> 60ae0b47
        
    in_array = irfft2_object[(a.shape, a.dtype)].get_input_array()
    in_array[:] = a
    return irfft2_object[(a.shape, a.dtype)]()

def irfftn(a, axes=None,threads=1):
    global irfftn_object
    if not a.shape in irfftn_object:
        b = a.copy()
<<<<<<< HEAD
        irfftn_object[a.shape] = pyfftw.builders.irfftn(b, axes=axes,threads=threads)
=======
        irfftn_object[(a.shape, a.dtype)] = pyfftw.builders.irfftn(b, axes=axes)
>>>>>>> 60ae0b47
        
    in_array = irfftn_object[(a.shape, a.dtype)].get_input_array()
    in_array[:] = a
    return irfftn_object[(a.shape, a.dtype)]()

def fft(a, axis=None,threads=1):
    global fft_object
    if not a.shape in fft_object:
        b = a.copy()
<<<<<<< HEAD
        fft_object[a.shape] = pyfftw.builders.fft(b, axis=axis,threads=threads)
=======
        fft_object[(a.shape, a.dtype)] = pyfftw.builders.fft(b, axis=axis)
>>>>>>> 60ae0b47
    
    in_array = fft_object[(a.shape, a.dtype)].get_input_array()
    in_array[:] = a
    return fft_object[(a.shape, a.dtype)]()

def fft2(a, axes=None,threads=1):
    global fft2_object
    if not a.shape in fft2_object:
        b = a.copy()
<<<<<<< HEAD
        fft2_object[a.shape] = pyfftw.builders.fft2(b, axes=axes,threads=threads)
=======
        fft2_object[(a.shape, a.dtype)] = pyfftw.builders.fft2(b, axes=axes)
>>>>>>> 60ae0b47
    
    in_array = fft2_object[(a.shape, a.dtype)].get_input_array()
    in_array[:] = a
    return fft2_object[(a.shape, a.dtype)]()

def fftn(a, axes=None,threads=1):
    global fftn_object
    if not a.shape in fftn_object:
        b = a.copy()
<<<<<<< HEAD
        fftn_object[a.shape] = pyfftw.builders.fftn(b, axes=axes,threads=threads)
=======
        fftn_object[(a.shape, a.dtype)] = pyfftw.builders.fftn(b, axes=axes)
>>>>>>> 60ae0b47
    
    in_array = fftn_object[(a.shape, a.dtype)].get_input_array()
    in_array[:] = a
    return fftn_object[(a.shape, a.dtype)]()

def rfft(a, axis=None,threads=1):
    global rfft_object
    if not a.shape in rfft_object:
        b = a.copy()
<<<<<<< HEAD
        rfft_object[a.shape] = pyfftw.builders.rfft(b, axis=axis,threads=threads)
=======
        rfft_object[(a.shape, a.dtype)] = pyfftw.builders.rfft(b, axis=axis)
>>>>>>> 60ae0b47
        
    in_array = rfft_object[(a.shape, a.dtype)].get_input_array()
    in_array[:] = a        
    return rfft_object[(a.shape, a.dtype)]()

def rfft2(a, axes=None,threads=1):
    global rfft2_object
    if not a.shape in rfft2_object:
        b = a.copy()
<<<<<<< HEAD
        rfft2_object[a.shape] = pyfftw.builders.rfft2(b, axes=axes,threads=threads)
=======
        rfft2_object[(a.shape, a.dtype)] = pyfftw.builders.rfft2(b, axes=axes)
>>>>>>> 60ae0b47
        
    in_array = rfft2_object[(a.shape, a.dtype)].get_input_array()
    in_array[:] = a        
    return rfft2_object[(a.shape, a.dtype)]()

def rfftn(a, axes=None,threads=1):
    global rfftn_object
    if not a.shape in rfftn_object:
        b = a.copy()
<<<<<<< HEAD
        rfftn_object[a.shape] = pyfftw.builders.rfftn(b, axes=axes,threads=threads)
=======
        rfftn_object[(a.shape, a.dtype)] = pyfftw.builders.rfftn(b, axes=axes)
>>>>>>> 60ae0b47
        
    in_array = rfftn_object[(a.shape, a.dtype)].get_input_array()
    in_array[:] = a        
    return rfftn_object[(a.shape, a.dtype)]()

#TODO:Figure out how to use threads here
if hasattr(pyfftw.builders, "dchijt"):
    def dct(a, type=2, axis=0):
        global dct_object
        if not (a.shape, type) in dct_object:
            if iscomplexobj(a):
                b = a.real.copy()
            else:
                b = a.copy()
            dct_object[(a.shape, a.dtype, type)] = (pyfftw.builders.dct(b, axis=axis, type=type), a.copy())
            
        dobj, c = dct_object[(a.shape, a.dtype, type)]
        in_array = dobj.get_input_array()
        if iscomplexobj(a):
            in_array[:] = a.real
            c.real[:] = dobj()
            in_array[:] = a.imag
            c.imag[:] = dobj()            

        else:
            in_array[:] = a
            c[:] = dobj()
        return c
    
else:
    dct1 = pyfftw.interfaces.scipy_fftpack.dct
    def dct(x, type=2, axis=0):
        if iscomplexobj(x):
            c = zeros_like(x)
            c.real[:] = dct1(x.real, type=type, axis=axis)
            c.imag[:] = dct1(x.imag, type=type, axis=axis)
            return c

        else:
            return dct1(x, type=type, axis=axis)<|MERGE_RESOLUTION|>--- conflicted
+++ resolved
@@ -8,18 +8,10 @@
            'fftfreq', 'rfftfreq', 'empty', 'zeros']
 
 import pyfftw
-<<<<<<< HEAD
-from numpy import iscomplexobj, zeros_like, zeros as npzeros
-from numpy.fft import fftfreq,rfftfreq
-
-def empty(N, dtype=float, bytes=16):
-=======
 from numpy import iscomplexobj, zeros_like, float64, zeros as npzeros
 from numpy.fft import fftfreq, rfftfreq
 
-nthreads = 1
 def empty(N, dtype=float64, bytes=32):
->>>>>>> 60ae0b47
     return pyfftw.n_byte_align_empty(N, bytes, dtype=dtype)
 
 def zeros(N, dtype=float64, bytes=32):
@@ -43,11 +35,7 @@
     global ifft_object
     if not a.shape in ifft_object:
         b = a.copy()
-<<<<<<< HEAD
-        ifft_object[a.shape] = pyfftw.builders.ifft(b, axis=axis,threads=threads)    
-=======
-        ifft_object[(a.shape, a.dtype)] = pyfftw.builders.ifft(b, axis=axis)    
->>>>>>> 60ae0b47
+        ifft_object[(a.shape, a.dtype)] = pyfftw.builders.ifft(b, axis=axis,threads=threads)
         
     in_array = ifft_object[(a.shape, a.dtype)].get_input_array()
     in_array[:] = a
@@ -57,11 +45,7 @@
     global ifft2_object
     if not a.shape in ifft2_object:
         b = a.copy()
-<<<<<<< HEAD
-        ifft2_object[a.shape] = pyfftw.builders.ifft2(b, axes=axes,threads=threads)
-=======
-        ifft2_object[(a.shape, a.dtype)] = pyfftw.builders.ifft2(b, axes=axes)    
->>>>>>> 60ae0b47
+        ifft2_object[(a.shape, a.dtype)] = pyfftw.builders.ifft2(b, axes=axes,threads=threads)    
         
     in_array = ifft2_object[(a.shape, a.dtype)].get_input_array()
     in_array[:] = a
@@ -71,11 +55,7 @@
     global ifftn_object
     if not a.shape in ifftn_object:
         b = a.copy()
-<<<<<<< HEAD
-        ifftn_object[a.shape] = pyfftw.builders.ifftn(b, axes=axes,threads=threads)    
-=======
-        ifftn_object[(a.shape, a.dtype)] = pyfftw.builders.ifftn(b, axes=axes)    
->>>>>>> 60ae0b47
+        ifftn_object[(a.shape, a.dtype)] = pyfftw.builders.ifftn(b, axes=axes,threads=threads)    
         
     in_array = ifftn_object[(a.shape, a.dtype)].get_input_array()
     in_array[:] = a
@@ -85,11 +65,7 @@
     global irfft_object
     if not a.shape in irfft_object:
         b = a.copy()
-<<<<<<< HEAD
-        irfft_object[a.shape] = pyfftw.builders.irfft(b, axis=axis,threads=threads)
-=======
-        irfft_object[(a.shape, a.dtype)] = pyfftw.builders.irfft(b, axis=axis)
->>>>>>> 60ae0b47
+        irfft_object[(a.shape, a.dtype)] = pyfftw.builders.irfft(b, axis=axis,threads=threads)
         
     in_array = irfft_object[(a.shape, a.dtype)].get_input_array()
     in_array[:] = a
@@ -99,11 +75,7 @@
     global irfft2_object
     if not a.shape in irfft2_object:
         b = a.copy()
-<<<<<<< HEAD
-        irfft2_object[a.shape] = pyfftw.builders.irfft2(b, axes=axes,threads=threads)
-=======
-        irfft2_object[(a.shape, a.dtype)] = pyfftw.builders.irfft2(b, axes=axes)
->>>>>>> 60ae0b47
+        irfft2_object[(a.shape, a.dtype)] = pyfftw.builders.irfft2(b, axes=axes,threads=threads)
         
     in_array = irfft2_object[(a.shape, a.dtype)].get_input_array()
     in_array[:] = a
@@ -113,11 +85,7 @@
     global irfftn_object
     if not a.shape in irfftn_object:
         b = a.copy()
-<<<<<<< HEAD
-        irfftn_object[a.shape] = pyfftw.builders.irfftn(b, axes=axes,threads=threads)
-=======
-        irfftn_object[(a.shape, a.dtype)] = pyfftw.builders.irfftn(b, axes=axes)
->>>>>>> 60ae0b47
+        irfftn_object[(a.shape, a.dtype)] = pyfftw.builders.irfftn(b, axes=axes,threads=threads)
         
     in_array = irfftn_object[(a.shape, a.dtype)].get_input_array()
     in_array[:] = a
@@ -127,11 +95,7 @@
     global fft_object
     if not a.shape in fft_object:
         b = a.copy()
-<<<<<<< HEAD
-        fft_object[a.shape] = pyfftw.builders.fft(b, axis=axis,threads=threads)
-=======
-        fft_object[(a.shape, a.dtype)] = pyfftw.builders.fft(b, axis=axis)
->>>>>>> 60ae0b47
+        fft_object[(a.shape, a.dtype)] = pyfftw.builders.fft(b, axis=axis,threads=threads)
     
     in_array = fft_object[(a.shape, a.dtype)].get_input_array()
     in_array[:] = a
@@ -141,11 +105,7 @@
     global fft2_object
     if not a.shape in fft2_object:
         b = a.copy()
-<<<<<<< HEAD
-        fft2_object[a.shape] = pyfftw.builders.fft2(b, axes=axes,threads=threads)
-=======
-        fft2_object[(a.shape, a.dtype)] = pyfftw.builders.fft2(b, axes=axes)
->>>>>>> 60ae0b47
+        fft2_object[(a.shape, a.dtype)] = pyfftw.builders.fft2(b, axes=axes,threads=threads)
     
     in_array = fft2_object[(a.shape, a.dtype)].get_input_array()
     in_array[:] = a
@@ -155,11 +115,7 @@
     global fftn_object
     if not a.shape in fftn_object:
         b = a.copy()
-<<<<<<< HEAD
-        fftn_object[a.shape] = pyfftw.builders.fftn(b, axes=axes,threads=threads)
-=======
-        fftn_object[(a.shape, a.dtype)] = pyfftw.builders.fftn(b, axes=axes)
->>>>>>> 60ae0b47
+        fftn_object[(a.shape, a.dtype)] = pyfftw.builders.fftn(b, axes=axes,threads=threads)
     
     in_array = fftn_object[(a.shape, a.dtype)].get_input_array()
     in_array[:] = a
@@ -169,11 +125,7 @@
     global rfft_object
     if not a.shape in rfft_object:
         b = a.copy()
-<<<<<<< HEAD
-        rfft_object[a.shape] = pyfftw.builders.rfft(b, axis=axis,threads=threads)
-=======
-        rfft_object[(a.shape, a.dtype)] = pyfftw.builders.rfft(b, axis=axis)
->>>>>>> 60ae0b47
+        rfft_object[(a.shape, a.dtype)] = pyfftw.builders.rfft(b, axis=axis,threads=threads)
         
     in_array = rfft_object[(a.shape, a.dtype)].get_input_array()
     in_array[:] = a        
@@ -183,11 +135,7 @@
     global rfft2_object
     if not a.shape in rfft2_object:
         b = a.copy()
-<<<<<<< HEAD
-        rfft2_object[a.shape] = pyfftw.builders.rfft2(b, axes=axes,threads=threads)
-=======
-        rfft2_object[(a.shape, a.dtype)] = pyfftw.builders.rfft2(b, axes=axes)
->>>>>>> 60ae0b47
+        rfft2_object[(a.shape, a.dtype)] = pyfftw.builders.rfft2(b, axes=axes,threads=threads)
         
     in_array = rfft2_object[(a.shape, a.dtype)].get_input_array()
     in_array[:] = a        
@@ -197,11 +145,7 @@
     global rfftn_object
     if not a.shape in rfftn_object:
         b = a.copy()
-<<<<<<< HEAD
-        rfftn_object[a.shape] = pyfftw.builders.rfftn(b, axes=axes,threads=threads)
-=======
-        rfftn_object[(a.shape, a.dtype)] = pyfftw.builders.rfftn(b, axes=axes)
->>>>>>> 60ae0b47
+        rfftn_object[(a.shape, a.dtype)] = pyfftw.builders.rfftn(b, axes=axes,threads=threads)
         
     in_array = rfftn_object[(a.shape, a.dtype)].get_input_array()
     in_array[:] = a        
