<<<<<<< HEAD
from serialFFT import *
from slab import R2C as Slab_R2C
from pencil import R2C as Pencil_R2C
from line import R2C as Line_R2C
from mpibase import work_arrays, datatypes, zeros, empty
from numpy.fft import fftfreq, rfftfreq
=======
from .serialFFT import *
from .slab import R2C as Slab_R2C
from .pencil import R2C as Pencil_R2C
from .line import R2C as Line_R2C
from .mpibase import work_arrays, datatypes
>>>>>>> 15d7095f
<|MERGE_RESOLUTION|>--- conflicted
+++ resolved
@@ -1,14 +1,6 @@
-<<<<<<< HEAD
-from serialFFT import *
-from slab import R2C as Slab_R2C
-from pencil import R2C as Pencil_R2C
-from line import R2C as Line_R2C
-from mpibase import work_arrays, datatypes, zeros, empty
-from numpy.fft import fftfreq, rfftfreq
-=======
 from .serialFFT import *
 from .slab import R2C as Slab_R2C
 from .pencil import R2C as Pencil_R2C
 from .line import R2C as Line_R2C
 from .mpibase import work_arrays, datatypes
->>>>>>> 15d7095f
+from numpy.fft import fftfreq, rfftfreq
